import torch

from typing import Optional, List, Dict, Union, TYPE_CHECKING, Any, Tuple

from sduss.config import PipelineConfig, ParallelConfig, SchedulerConfig, EngineConfig
from sduss.model_executor import get_pipeline_cls
from sduss.logger import init_logger

from .scheduler.scheduler import Scheduler, SchedulerOutput
from .runner.model_runner import ModelRunner
from .wrappers import WorkerOutput, WorkerRequest, WorkerReqStatus

if TYPE_CHECKING:
    from .runner.wrappers import RunnerOutput

logger = None

class Worker:
    """A worker GPU class
    
    Each worker is associated with a single GPU. The worker is responsible for
    maintaining the KV cache and executing the model on the GPU. In case of distributed
    inference, each worker is assigned a partition of the model
    """
    
    def __init__(
        self,
        pipeline_config: PipelineConfig,
        parallel_config: ParallelConfig,
        scheduler_config: SchedulerConfig,
        engine_config: EngineConfig,
        rank: int,
        device: int,
        is_prepare_worker: bool = False,
        distributed_init_method: Optional[str] = None,
    ) -> None:
        """
        Args:
            model_config (ModelConfig): Model config
            parallel_config (ParallelConfig): Parallel config
            scheduler_config (SchedulerConfig): Scheduler config
            rank (Optional[int], optional): _description_. Defaults to None.
            distributed_init_method (Optional[str], optional): _description_. Defaults to None.
        """
        self.pipeline_config = pipeline_config
        self.parallel_config = parallel_config
        self.scheduler_config = scheduler_config
        self.engine_config = engine_config
        self.rank = rank
        self.device_num = device
        self.is_prepare_worker = is_prepare_worker
        self.distributed_init_method = distributed_init_method

        self.use_esymred = pipeline_config.use_esymred
        self.use_mixed_precision = scheduler_config.use_mixed_precision


        self.pipeline_cls = get_pipeline_cls(self.pipeline_config)
        self.model_runner = ModelRunner(pipeline_config, parallel_config, 
                                        scheduler_config, is_prepare_worker,
                                        name=f"ModelRunner rank {self.rank}",
                                        rank=rank,
                                        device_num=device,
                                        distributed_init_method=distributed_init_method,)
        self.scheduler = Scheduler(self.scheduler_config, 
                                   self.engine_config, 
                                   self.pipeline_cls.SUPPORT_RESOLUTIONS)


        # Set afterwards
        self.device = None
        self.prev_task = None
        self.prev_sche_output = None

        global logger
        logger = init_logger(__name__, no_stdout=True, to_file_name=f"./outputs/gpu_worker_{self.rank}")
    

    def init_dis_env(self) -> None:
        self.model_runner.execute_method_sync("init_dis_env")
    
    
    def init_prepare(self) -> None:
        self.model_runner.execute_method_sync("init_prepare")
        
    
    def load_model(self) -> None:
        self.model_runner.execute_method_sync("load_model")
                                
    
    def step(self) -> Tuple[WorkerOutput, bool]:
        if self.engine_config.log_status:
            self.log_status()

        # 1. Schedule
        ## ! We must check unfinished reqs before reqs get updated by this round
        ## ! Since in unblocking fashion, when the very last req is running post stage,
        ## ! it will be updated to finished status. So has_unfinished_reqs will be 0, even if
        ## ! one is still running.
        has_unfinished_reqs = self.scheduler.has_unfinished_requests()
        if has_unfinished_reqs:
            scheduler_output = self.scheduler.schedule()
        else:
            # We have last reqs running post stage, no need to schedule
            scheduler_output = SchedulerOutput(status=WorkerReqStatus.EMPTY)
        
        # 2. Wait for results from previous round
        prev_output = None
        if self.prev_task:
            prev_output = self.model_runner.get_result(self.prev_task)

        # 3. Issue task of this round
        task = self._issue_task(scheduler_output)
        
        # 4. Process output and update requests status
        self._update_reqs(scheduler_output)
        ## finished reqs are automatically removed from request pool by scheduler
        finished_reqs = self._process_prev_output(prev_output, self.prev_sche_output)
        
        self.prev_task = task
        self.prev_sche_output = scheduler_output

        if len(finished_reqs) > 0:
            worker_output = WorkerOutput(finished_reqs)
            return worker_output, has_unfinished_reqs
        else:
            return None, has_unfinished_reqs
    
    
    def _issue_task(self, scheduler_output: 'SchedulerOutput') -> None:
        status = scheduler_output.status
        if status == WorkerReqStatus.EMPTY:
            # Nothing to do
            task = None
        elif status == WorkerReqStatus.PREPARE:
            reqs = scheduler_output.get_reqs_as_list()
            req_ids = []
            req_sps = []
            for req in reqs:
                req_ids.append(req.request_id)
                req_sps.append(req.sampling_params)
            task = self.model_runner.execute_method_async("exec_prepare_stage", need_res=True, 
                                                          req_ids=req_ids, req_sps=req_sps)
        elif status == WorkerReqStatus.DENOISING:
            task = self.model_runner.execute_method_async("exec_denoising_stage", need_res=True,
                                                         req_ids=scheduler_output.get_req_ids(),
                                                         is_sliced=scheduler_output.is_sliced,
                                                         patch_size=scheduler_output.patch_size,)
        elif status == WorkerReqStatus.POSTPROCESSING:
            task = self.model_runner.execute_method_async("exec_post_stage", need_res=True,
                                                          req_ids=scheduler_output.get_req_ids(),)
        else:
            raise RuntimeError(f"Unexpected {status=} from scheduler.")
        
        return task
    
    
    def _process_prev_output(self, prev_output: 'RunnerOutput', 
                             prev_sche_output: 'SchedulerOutput') -> List[WorkerRequest]:
        if not prev_output:
            # First round, no output
            return []
        return self.scheduler.process_output(prev_sche_output, prev_output)
        
    
    def _update_reqs(self, scheduler_output: 'SchedulerOutput'):
        # 1. update status of reqs in this round to new status to ensure consistency
        self.scheduler.update_reqs_status(scheduler_output)
    

    def add_requests(self, req_ids: List[int], req_sps: List[Any]):
        reqs = []
        for req_id, req_sp in zip(req_ids, req_sps):
            req = WorkerRequest(request_id=req_id, sampling_params=req_sp)
            reqs.append(req)
        self.scheduler.add_requests(reqs)
    
    
    def abort_requests(self, req_ids: Union[int, List[int]]):
        if isinstance(req_ids, int):
            req_ids = [req_ids]
        self.scheduler.abort_requests(req_ids)
    

    def log_status(self):
        logger.debug(self.scheduler.get_log_status_str())
    
    
<<<<<<< HEAD
    # warmup
    # torch.distributed.all_reduce(torch.zeros(1).cuda())
    # initialize_model_parallel(parallel_config.tensor_parallel_size,
    #                           parallel_config.pipeline_parallel_size)
=======
    def shutdown(self) -> None:
        self.model_runner.shutdown()
>>>>>>> 4745f6cf
<|MERGE_RESOLUTION|>--- conflicted
+++ resolved
@@ -186,12 +186,5 @@
         logger.debug(self.scheduler.get_log_status_str())
     
     
-<<<<<<< HEAD
-    # warmup
-    # torch.distributed.all_reduce(torch.zeros(1).cuda())
-    # initialize_model_parallel(parallel_config.tensor_parallel_size,
-    #                           parallel_config.pipeline_parallel_size)
-=======
     def shutdown(self) -> None:
-        self.model_runner.shutdown()
->>>>>>> 4745f6cf
+        self.model_runner.shutdown()