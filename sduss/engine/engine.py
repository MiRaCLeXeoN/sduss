"""Main engine module.

Here defines the main base Engine class

"""
import copy
import os
import time
import datetime
import sys
import logging

from typing import Optional, Union, List, Any, Tuple, Dict, TYPE_CHECKING, Iterable
from functools import partial

import ray
# default to regard ray as an indispensible part
from ray.air.util.torch_dist import init_torch_dist_process_group
from ray.util.scheduling_strategies import PlacementGroupSchedulingStrategy

from sduss.scheduler import Scheduler, SchedulerOutput, Request, RequestStatus
from sduss.worker import WorkerOutput
from sduss.logger import init_logger
from sduss.entrypoints.outputs import RequestOutput
from sduss.model_executor.sampling_params import BaseSamplingParams
from sduss.config import (PipelineConfig, ParallelConfig, SchedulerConfig, EngineConfig)
from sduss.engine.arg_utils import EngineArgs
from sduss.executor.ray_executor import RayExecutor, initialize_cluster
from sduss.engine.metrics import record_metrics

from .utils import SmUtilMonitor

if TYPE_CHECKING:
    from ray.util.placement_group import PlacementGroup
    from sduss.model_executor.diffusers import BasePipeline

logger = init_logger(__name__)

_LOGGING_INTERVAL_SEC = 5

class Engine:
    """The main engine that receives requests and generates texts.
    """
    
    def __init__(
        self,
        pipeline_config: PipelineConfig,
        parallel_config: ParallelConfig,
        scheduler_config: SchedulerConfig,
        engine_config: EngineConfig,
        distributed_init_method: str,
        gpu_pg: Optional["PlacementGroup"],
        cpu_pg: Optional["PlacementGroup"],
    ) -> None:
        print(f"{pipeline_config}, {parallel_config}, {scheduler_config}, {engine_config}, {distributed_init_method}, {gpu_pg}, {cpu_pg}")
        time.sleep(5)
        if engine_config.log_status:
            logger.info(
                "Initializing an engine with config:\n"
                f"model={pipeline_config.pipeline!r}\n"
                f"seed={pipeline_config.seed}") 
        
        self.pipeline_config = pipeline_config
        self.parallel_config = parallel_config
        self.scheduler_config = scheduler_config
        self.engine_config = engine_config

        self._verify_args()
        
        # Create the parallel GPU workers
        if self.parallel_config.worker_use_ray:
            self._init_workers_ray(gpu_pg, cpu_pg)
        else:
            self._init_workers(distributed_init_method)
            
        # Logging.
        self.last_logging_time = 0.0
        # List of (timestamp, num_tokens)
        self.num_generated_images: List[Tuple[float, int]] = []

        # Non-blokcing required attributes
        self.prev_prepare_handlers = None
        self.prev_denoising_handlers = None
        self.prev_postprocessing_handlers = None
        self.prev_scheduler_output = None

        self.pipeline_cls = None
        self.sampling_param_cls = None
        self._set_pipeline_cls()
        
        self.support_resolutions = self.pipeline_cls.SUPPORT_RESOLUTIONS
        self.scheduler = Scheduler(scheduler_config, engine_config, self.support_resolutions)

        self._step_counter = 0
        self.engine_ready = True
        # Flust outputs so that we can see logs ASAP.
        if engine_config.log_status:
            logger.info("Engine initialization done. System ready.")
        
        # FIXME: For experiment
        self.collect_data = os.getenv("SDUSS_COLLECT_DATA")
        if self.collect_data:
            self._prepare_collect_data()

    
    def engine_is_ready(self) -> bool:
        return self.engine_ready
    
    
    def _set_pipeline_cls(self) -> None:
        from sduss.model_executor.model_loader import get_pipeline_cls
        self.pipeline_cls: BasePipeline = get_pipeline_cls(self.pipeline_config)
        self.sampling_param_cls = self.pipeline_cls.get_sampling_params_cls()

    
    @classmethod
    def from_engine_args(cls, engine_args: EngineArgs) -> "Engine":
        """Create an inference engine from arguments"""
        # Create engine configs.
        pipeline_config, parallel_config, scheduler_config, engine_config= engine_args.create_engine_configs()
<<<<<<< HEAD
        # Initialize the cluster if using ray
        distributed_init_method = 
        if parallel_config.worker_use_ray or engine_config.engine_use_ray:
            distributed_init_method, gpu_pg, cpu_pg = initialize_cluster(
                parallel_config, scheduler_config)
=======
        # Initialize the cluster
        distributed_init_method, gpu_pg, cpu_pg = initialize_cluster(
            parallel_config, scheduler_config)
>>>>>>> 16356153
        # Create engine instance
        return cls(pipeline_config, 
                   parallel_config, 
                   scheduler_config, 
                   engine_config,
                   distributed_init_method, 
                   gpu_pg,
                   cpu_pg)
        

    def _verify_args(self):
        """Verify args. Now only parallel config requires verification."""
        self.parallel_config.verify_with_scheduler_config(self.scheduler_config)
        self.pipeline_config.verify_with_scheduler_config(self.scheduler_config)
        self.engine_config.verify_with_scheduler_config(self.scheduler_config)

    
    def _init_workers(self, distributed_init_method: str):
        """Initialize workers without ray
        
        Attach self.workers to self and call `init_model` method on all workers.

        Args:
            distributed_init_method (str): 
        """
        # ? Lazy import the worker to avoid importing torch.cude/xformers
        # ? before CUDA_VISIBLE_DEVICE is set in the worker
        from sduss.worker.worker import Worker

        assert self.parallel_config.world_size == 1, (
            "Ray is required if parallel size is greater than 1"
        )
        
        self.workers: List[Worker] = []
        worker = Worker(
            self.pipeline_config,
            self.parallel_config,
            self.scheduler_config,
            self.engine_config,
            0,
            distributed_init_method,
        )
        self.workers.append(worker)
        # initialize model on all workers
        self._run_workers_blocking("init_dis_env", get_all_outputs=True)
        self._run_workers_blocking("load_model", get_all_outputs=True)

        
    def _init_workers_ray(
        self,
        gpu_pg: "PlacementGroup",
        cpu_pg: "PlacementGroup",
        **ray_remote_kwargs,
    ):
        if self.engine_config.log_status:
            logger.info("_init_workers_ray called")
        # Disable Ray usage stats collection
        ray_usage = os.environ.get("RAY_USAGE_STATS_ENABLED", "0")
        if ray_usage != "1":
            os.environ["RAY_USAGE_STATS_ENABLED"] = "0"

        # ? why should PlacementGroup use forward reference?
        
        # ? Lazy import the worker to avoid importing torch.cuda/xformers
        # ? before CUDA_VISIBLE_DEVICE is set in the worker
        from sduss.worker.worker import Worker

        # create workers using ray interface
        # ! This ray API is not thoroughly examined
        self.workers = []
        for i, bundle in enumerate(gpu_pg.bundle_specs):
            if bundle.get("GPU"):
                worker = ray.remote(
                    num_cpus=0,
                    num_gpus=1,
                    scheduling_strategy=PlacementGroupSchedulingStrategy(
                        placement_group=gpu_pg,
                        placement_group_bundle_index=i,
                        placement_group_capture_child_tasks=True,),
                    **ray_remote_kwargs,
                )(RayExecutor).remote(self.pipeline_config.trust_remote_code)
                self.workers.append(worker)
<<<<<<< HEAD
            elif bundle.get("CPU") == self.parallel_config.num_cpus_extra_worker:
                worker = ray.remote(
                    num_cpus=self.parallel_config.num_cpus_extra_worker,
                    num_gpus=0,
                    scheduling_strategy=PlacementGroupSchedulingStrategy(
                        placement_group=placement_group,
                        placement_group_bundle_index=i,
                        placement_group_capture_child_tasks=True),
                    **ray_remote_kwargs,
                )(RayExecutor).remote(self.pipeline_config.trust_remote_code)
                self.prepare_workers.append(worker)
=======
            else:
                raise RuntimeError("No gpu resources detected in gpu placement group.")

        self.prepare_workers = []
        for i, bundle in enumerate(cpu_pg.bundle_specs):
            if i == 0:
                # Skip 0th bundle, which is dedicated for engine
                continue
            worker = ray.remote(
                num_cpus=0,
                num_gpus=0,
                scheduling_strategy=PlacementGroupSchedulingStrategy(
                    placement_group=cpu_pg,
                    placement_group_bundle_index=i,
                    placement_group_capture_child_tasks=True),
                **ray_remote_kwargs,
            )(RayWorker).remote(self.pipeline_config.trust_remote_code)
            self.prepare_workers.append(worker)
>>>>>>> 16356153
        
        init_torch_dist_process_group(self.workers, backend="nccl")
        model_config = copy.deepcopy(self.pipeline_config)
        parallel_config = copy.deepcopy(self.parallel_config)
        scheduler_config = copy.deepcopy(self.scheduler_config)
        engine_config = copy.deepcopy(self.engine_config)
        
        # execute `init_worker` method of workers
        self._run_workers_blocking(
            "init_worker",
            self.workers,
            get_all_outputs=True,
            worker_init_fn=lambda: Worker(
                model_config,
                parallel_config,
                scheduler_config,
                engine_config
            )
        )
        self._run_workers_blocking("init_dis_env", self.workers, get_all_outputs=True)
        # execute `init_worker` method of prepare_workers
        if self.scheduler_config.overlap_prepare:
            self._run_workers_blocking(
                "init_worker",
                self.prepare_workers,
                get_all_outputs=False,
                worker_init_fn=lambda: Worker(
                    model_config,
                    parallel_config,
                    scheduler_config,
                    engine_config,
                    is_prepare_worker=True,
                )
            )
            self._run_workers_blocking("init_prepare", self.prepare_workers, get_all_outputs=True)
            self._run_workers_blocking("load_model", self.workers + self.prepare_workers, get_all_outputs=True)
        else:
            self._run_workers_blocking("load_model", self.workers, get_all_outputs=True)
    

    def add_request(
        self,
        request_id: int,
        sampling_params: BaseSamplingParams,
        arrival_time: Optional[float] = None,
    ) -> None:
        """Add a request to the engine's request pool.

        Args:
            request_id (int): _description_
            samping_params (SamplingParams): _description_
            arrival_time (Optional[float], optional): _description_. Defaults to None.
        """
        # Create a new Request
        req = Request(request_id=request_id, 
                      arrival_time=arrival_time, 
                      sampling_params=sampling_params)

        # Add the request to the scheduler.
        self.scheduler.add_request(req)
    
    
    def add_request_batch(
        self,
        new_requests_params: List[Dict],
    ) -> None:
        """Add a batch of requests."""
        for req_param_dict in new_requests_params:
            req = Request(**req_param_dict)
            self.scheduler.add_request(req)

    
    def abort_requests(self, request_ids: Union[int, Iterable[int]]) -> List[Request]:
        """Aborts a request(s) with the given ID.

        Args:
            request_id: The ID(s) of the request to abort.
        """
        return self.scheduler.abort_requests(request_ids)

    
    def _schedule(self) -> Tuple[SchedulerOutput, List[int]] :
        """Scheduling for current round."""
        if self.scheduler_config.overlap_prepare:
            scheduler_output = self.scheduler.schedule_overlap_prepare()
        else:
            scheduler_output = self.scheduler.schedule()
        # Extract request ids
        req_ids = scheduler_output.get_req_ids()
        
        return scheduler_output, req_ids
    
    
    def _step_blocking(self) -> List[RequestOutput]:
        """Performs one denoising iteration and returns newly generated results."""
        scheduler_output, req_ids = self._schedule()

        if self.engine_config.log_status:
            self._log_system_states(scheduler_output)

        output = None
        if scheduler_output.status == RequestStatus.WAITING:
            # Currently, we don't do anything in waiting stage
            pass
        elif scheduler_output.status == RequestStatus.PREPARE:
            # For prepare stage inference
            # TODO(MX): We may pass schduler output directly
            output: WorkerOutput = self._run_workers_blocking(
                "exec_prepare_stage", 
                self.workers,
                scheduler_reqs=scheduler_output.get_reqs_as_list(),
                use_mixed_precision=self.scheduler_config.use_mixed_precision)
        elif scheduler_output.status == RequestStatus.DENOISING:
            # For denoising stage inference
            output: WorkerOutput = self._run_workers_blocking(
                "exec_denoising_stage", 
                self.workers,
                req_ids=req_ids,
                use_mixed_precision=self.scheduler_config.use_mixed_precision,
                is_sliced=scheduler_output.is_sliced,
                patch_size=scheduler_output.patch_size)
        elif (scheduler_output.status == RequestStatus.POSTPROCESSING):
            # For post stage inference
            output: WorkerOutput = self._run_workers_blocking(
                "exec_post_stage",
                self.workers,
                req_ids=req_ids,
                use_mixed_precision=self.scheduler_config.use_mixed_precision,
            )
        else:
            # We don't expect EMPTY to be in blocking method
            raise RuntimeError(f"Unexpected status {scheduler_output.status}.")
        
        finished_req_outputs = self._process_output(scheduler_output=scheduler_output,
                                       req_ids=req_ids,
                                       output=output,)
        
        return finished_req_outputs
    
    
    def _step_nonblocking(self):
        """Non-blocking step."""
        # 1. Schedule
        start_time = time.time()
        scheduler_output, req_ids = self._schedule()
        logger.debug(f"{self._step_counter} schedule_time: {time.time() - start_time}")
        
        if self.engine_config.log_status:
            self._log_system_states(scheduler_output)

        # 2. Wait for result from previous round
        # This must be after step 1 to truly overlap scheduling and execution.
        prepare_output, denoising_output, postprocessing_output = (
            self.get_prev_handlers_output(get_output_all_workers=False))

        # 3. Schedule prepare if prepare reqs available
        if scheduler_output.has_prepare_requests():
            # We don't expect prepare stage if we have overlapped prepare-requests to process
            assert scheduler_output.status != RequestStatus.PREPARE
            self.prev_prepare_handlers = self._run_workers_nonblocking(
                "exec_prepare_stage", 
                self.prepare_workers,
                scheduler_reqs=scheduler_output.get_prepare_reqs_as_list(),
                use_mixed_precision=self.scheduler_config.use_mixed_precision)

        # 4. Issue tasks to workers
        if scheduler_output.status ==RequestStatus.EMPTY:
            # Empty indicates that no reqs to run, we don't need to do anything.
            if prepare_output is not None:
                # We don't need to preserve the handlers
                self._run_workers_nonblocking(
                    "receive_prepare_output",
                    self.workers,
                    prepare_output=prepare_output,
                )
        elif scheduler_output.status == RequestStatus.WAITING:
            # Currently, we don't do anything in waiting stage
            if prepare_output is not None:
                # We don't need to preserve the handlers
                self._run_workers_nonblocking(
                    "receive_prepare_output",
                    self.workers,
                    prepare_output=prepare_output,
                )
        elif scheduler_output.status == RequestStatus.PREPARE:
            # Only when there is no denoising or postprocessing reqs running will
            # prepare stage be scheduled.
            if prepare_output is not None:
                # We don't need to preserve the handlers
                self._run_workers_nonblocking(
                    "receive_prepare_output",
                    self.workers,
                    prepare_output=prepare_output,
                )
            # Requests are derived from normal reqs instead of prepare_reqs in shceduler_output
            self.prev_prepare_handlers = self._run_workers_nonblocking(
                "exec_prepare_stage",
                self.prepare_workers,
                scheduler_reqs=scheduler_output.get_reqs_as_list(),
                use_mixed_precision=self.scheduler_config.use_mixed_precision)
        elif scheduler_output.status == RequestStatus.DENOISING:
            # For denoising stage inference
            # transfer prepare result from previous round to worker
            self.prev_denoising_handlers = self._run_workers_nonblocking(
                "exec_denoising_stage", 
                self.workers,
                req_ids=req_ids,
                use_mixed_precision=self.scheduler_config.use_mixed_precision,
                is_sliced=scheduler_output.is_sliced,
                patch_size=scheduler_output.patch_size,
                prepare_output=prepare_output,)
        elif scheduler_output.status == RequestStatus.POSTPROCESSING:
            # For post stage inference
            self.prev_postprocessing_handlers = self._run_workers_nonblocking(
                "exec_post_stage",
                self.workers,
                req_ids=req_ids,
                use_mixed_precision=self.scheduler_config.use_mixed_precision,
                prepare_output=prepare_output,
            )
        else:
            raise RuntimeError(f"Unexpected status {str(scheduler_output.status)}.")
        
        # 5. Process output and update requests status.
        output = self._process_nonblocking_output(scheduler_output=scheduler_output,
                                                  req_ids=req_ids,
                                                  prepare_output=prepare_output,
                                                  denoising_output=denoising_output,
                                                  postprocessing_output=postprocessing_output,)
        
        return output

    
    def step(self) -> List[RequestOutput]:
        """One step consists of scheduling and execution of requests."""
        self._step_counter += 1
        if self.engine_config.non_blocking_step:
            return self._step_nonblocking()
        else:
            return self._step_blocking()
    
    
    def _process_nonblocking_output(
        self,
        scheduler_output: SchedulerOutput,
        req_ids: List[int],
        prepare_output,
        denoising_output,
        postprocessing_output,
    ) -> List[RequestOutput]:
        # 1. update status of reqs in this round to new status to ensure consistency
        finished_reqs = self.scheduler.update_reqs_status_nonblocking(
            scheduler_output,
            req_ids,
            prepare_output,
            denoising_output,
            postprocessing_output,
            self.prev_scheduler_output,
        )

        # 2. Free finished requests.
        # This cannot be be done as blocking version, since `POSTPROCESSING` requests in
        # this round has already been updated to `FINISHED_STOPPED` status. We should refrain
        # from freeing them and only free those examined by scheduler and returned in step 1.
        self.scheduler.free_finished_requests(finished_reqs)

        # 3. Abort reqs
        if scheduler_output.abort_req_ids:
            finished_reqs.extend(self.abort_requests(scheduler_output.abort_req_ids))

        ret = []
        for req in finished_reqs:
            ret.append(RequestOutput(req))

        if self.collect_data and self.prev_scheduler_output:
            if self.prev_scheduler_output.status == RequestStatus.DENOISING:
                target_worker_output = denoising_output
            elif self.prev_scheduler_output.status == RequestStatus.POSTPROCESSING:
                target_worker_output = postprocessing_output
            else:
                target_worker_output = prepare_output
            self._collect_data(self.prev_scheduler_output, ret, target_worker_output)

        # Update
        self.prev_scheduler_output = scheduler_output

        return ret

    
    def _process_output(
        self,
        scheduler_output: SchedulerOutput,
        req_ids: List[int],
        output: Optional[WorkerOutput],
    ) -> List[RequestOutput]:
        """Update requests status and prepare return result if available."""
        
        # Update the scheduled sequence groups with the model outputs
        self.scheduler.update_reqs_status(scheduler_output=scheduler_output,
                                          output=output,
                                          req_ids=req_ids)
        # collect finished reqs
        finished_reqs = self.scheduler.get_finished_requests()

        # abort reqs
        if scheduler_output.abort_req_ids:
            self.abort_requests(scheduler_output.abort_req_ids)

        # Create output wrappers
        ret = []
        for req in finished_reqs:
            ret.append(RequestOutput(req))
        
        if self.collect_data:
            self._collect_data(scheduler_output, ret, output)
        
        # free finished reqs
        self.scheduler.free_finished_requests(finished_reqs)
        
        return ret

    
    def _run_workers_in_batch(
        self,
        workers: List,
        method: str,
        *args,
        **kwargs,
    ):
        all_outputs = []
        for worker in workers:
            if self.parallel_config.worker_use_ray:
                executor = partial(worker.execute_method.remote, method)
            else:
                executor = getattr(worker, method)

            output = executor(*args, **kwargs)
            all_outputs.append(output)
        
        if self.parallel_config.worker_use_ray:
            all_outputs = ray.get(all_outputs)
        return all_outputs


    def _run_workers_nonblocking(
        self,
        method: str,
        workers: List[RayExecutor],
        *args,
        **kwargs,
    ) -> List[ray.ObjectRef]:
        """Run designated workers in non-blocking form. Only ray workers
        support this function.

        Args:
            method (str): method name
            workers (List[RayWorker]): List of workers to run the method.

        Raises:
            RuntimeError: This exception will be raised if workers don't use ray.

        Returns:
            List[ray.ObjectRef]: List of object references of ray to get the results later.
        """
        if self.engine_config.log_status:
            logger.info(f"_run_workers_nonblocking start method {method}")
        assert self.parallel_config.worker_use_ray, "Only ray workers supports non blocking calls."
        obj_refs = []
        for worker in workers:
            obj_ref = worker.execute_method.remote(method, *args, **kwargs)
            obj_refs.append(obj_ref)
        return obj_refs
        
    
    def _run_workers_blocking(
        self,
        method: str,
        workers: List[RayExecutor],
        *args,
        get_all_outputs: bool = False,
        max_concurrent_workers: Optional[int] = None,
        **kwargs,
    ) -> Any:
        """Runs the method on all workers

        Args:
            method (str): the name of the method to be executed
            get_all_outputs (bool, optional): Get results from all workers. 
                Defaults to False.
        """
        if self.engine_config.log_status:
            logger.info(f"_run_workers_blocking start method {method}")
        all_outputs = []
        if max_concurrent_workers:
            work_groups = [
                workers[i:i + max_concurrent_workers]
                for i in range(0, len(self.workers), max_concurrent_workers)
            ]
        else:
            work_groups = [workers]

        for worker_subgroup in work_groups:
            all_outputs.extend(
                self._run_workers_in_batch(worker_subgroup, method, *args, **kwargs)
            )
        
        if get_all_outputs:
            return all_outputs
        else:
            output = all_outputs[0]
            for other_output in all_outputs[1:]:
                assert output == other_output, "Trying to ignore other valid outputs."
            return output
        
        
    def get_prev_handlers_output(
            self, 
            get_output_all_workers: bool = False
        ) -> Union[List[WorkerOutput], WorkerOutput]:
        """Get output from handlers set by previous round.

        Args:
            get_output_all_workers (bool, optional): If true, outputs from all workers
                will be returned as a list. Otherwise only the first output will be extracted
                and returned.
        """
        prepare_output = denoising_output = postprocessing_output = None
        if self.prev_prepare_handlers:
            prepare_output = ray.get(self.prev_prepare_handlers)
            self.prev_prepare_handlers = None
        if self.prev_denoising_handlers:
            denoising_output = ray.get(self.prev_denoising_handlers)
            self.prev_denoising_handlers = None
        if self.prev_postprocessing_handlers:
            postprocessing_output = ray.get(self.prev_postprocessing_handlers)
            self.prev_postprocessing_handlers = None

        if get_output_all_workers:
            return prepare_output, denoising_output, postprocessing_output

        prepare_output = prepare_output[0] if prepare_output else prepare_output
        denoising_output = denoising_output[0] if denoising_output else denoising_output
        postprocessing_output = postprocessing_output[0] if postprocessing_output else postprocessing_output
        return prepare_output, denoising_output, postprocessing_output

    
    def get_pipeline_config(self) -> PipelineConfig:
        """Gets the model configuration."""
        return self.pipeline_config


    def get_num_unfinished_requests(self) -> int:
        """Gets the number of unfinished requests."""
        return self.scheduler.get_num_unfinished_normal_reqs()


    def has_unfinished_normal_requests(self) -> bool:
        """Returns True if there are unfinished requests."""
        return self.scheduler.has_unfinished_normal_requests(is_nonblocking=self.engine_config.non_blocking_step)

    
    def _log_system_states(
        self,
        scheduler_output: SchedulerOutput,
    ) -> None:
        # record_metrics(
        #     avg_prompt_throughput=avg_prompt_throughput,
        #     avg_generation_throughput=avg_generation_throughput,
        #     scheduler_running=len(self.scheduler.running),
        #     scheduler_swapped=len(self.scheduler.swapped),
        #     scheduler_waiting=len(self.scheduler.waiting),
        #     gpu_cache_usage=gpu_cache_usage,
        #     cpu_cache_usage=cpu_cache_usage,
        # ) 

        self.scheduler.log_status()
        logger.info(scheduler_output.get_log_string())
        sys.stdout.flush()
    

    def clear(self):
        if self.collect_data:
            self.sm_monitor.end_monitor()
            self.sm_monitor.log_result_to_file()
        sys.stdout.flush()
        sys.stderr.flush()
    
    
    def _collect_data(
        self,
        scheduler_output: 'SchedulerOutput',
        req_outputs: List[RequestOutput],
        worker_output: WorkerOutput,
    ) -> None:
        self.sm_monitor.checkpoint()
        # Request data
        for ro in req_outputs:
            self.request_logger.info(
                f"{ro.request_id},{ro.normal_finished},{ro.start_datetime},{ro.finish_datetime},"
                f"{ro.time_consumption}"
            )
        # Schedule data
        res_req_num = []
        total = 0
        for res in self.support_resolutions:
            if res in scheduler_output.scheduled_requests:
                num = len(scheduler_output.scheduled_requests[res])
            else:
                num = 0
            res_req_num.append(num)
            total += num
        worker_step_time = (worker_output.end_time - worker_output.start_time) if worker_output is not None else None
        self.schedule_logger.info(
            f"{self._step_counter},{datetime.datetime.now()},{str(scheduler_output.status)},{total},"
            f"{res_req_num[0]},{res_req_num[1]},"
            f"{res_req_num[2]},{worker_step_time}"
        )
    
    
    def _prepare_collect_data(self):
        model = os.getenv("MODEL")
        distribution = os.getenv("DISTRIBUTION")
        qps = os.getenv("QPS")
        slo = os.getenv("SLO")
        policy = os.getenv("POLICY")

        result_dir_path = f"./results/{model}/{distribution}_{qps}_{slo}_{policy}"
        os.makedirs(result_dir_path + "/imgs", exist_ok=True)

        sm_util_file_name = result_dir_path + "/sm_util.csv"
        request_data_file_name = result_dir_path + "/request_data.csv"
        schedule_data_file_name = result_dir_path + "/schedule.csv"

        # Get loggers
        def prepare_logger(filename: str):
            local_logger = logging.getLogger(filename)
            local_logger.setLevel(logging.DEBUG)
            handler = logging.FileHandler(filename, mode="w")
            local_logger.addHandler(handler)
            local_logger.propagate = False
            return local_logger

        self.request_logger = prepare_logger(request_data_file_name)
        self.request_logger.info("request_id,is_finished,start_time,finish_time,time_consumption")
        self.schedule_logger = prepare_logger(schedule_data_file_name)
        self.schedule_logger.info(
            f"step_count,timestamp,status,num_scheduled_reqs,num_req_of_{self.support_resolutions[0]},"
            f"num_req_of_{self.support_resolutions[1]},num_req_of_{self.support_resolutions[2]},"
            f"step_worker_time_consumption"
        )

        
        self.sm_monitor = SmUtilMonitor(sm_util_file_name, interval=0.1)
        self.sm_monitor.start_monitor()<|MERGE_RESOLUTION|>--- conflicted
+++ resolved
@@ -26,6 +26,7 @@
 from sduss.config import (PipelineConfig, ParallelConfig, SchedulerConfig, EngineConfig)
 from sduss.engine.arg_utils import EngineArgs
 from sduss.executor.ray_executor import RayExecutor, initialize_cluster
+from sduss.executor.mp_executor import MpExecutor
 from sduss.engine.metrics import record_metrics
 
 from .utils import SmUtilMonitor
@@ -37,6 +38,15 @@
 logger = init_logger(__name__)
 
 _LOGGING_INTERVAL_SEC = 5
+
+def worker_init_fn(
+        model_config, parallel_config, scheduler_config, engine_config, 
+        rank=None, is_prepare_worker=False, distributed_init_method = None,
+    ):
+    from sduss.worker.worker import Worker
+    return Worker(model_config, parallel_config, scheduler_config, 
+                    engine_config, rank=rank, is_prepare_worker=is_prepare_worker,
+                    distributed_init_method=distributed_init_method)
 
 class Engine:
     """The main engine that receives requests and generates texts.
@@ -70,6 +80,9 @@
         # Create the parallel GPU workers
         if self.parallel_config.worker_use_ray:
             self._init_workers_ray(gpu_pg, cpu_pg)
+        elif self.parallel_config.worker_use_mp:
+            # TODO: Curretnly mp supports only single node execution
+            self._init_workers_mp(distributed_init_method)
         else:
             self._init_workers(distributed_init_method)
             
@@ -84,6 +97,11 @@
         self.prev_postprocessing_handlers = None
         self.prev_scheduler_output = None
 
+        # For overlapped prepare
+        self.overlapped_prepare_handlers = None
+        self.overlapped_prepare_sche_opt = list()  # Use list as a double buffer
+        self.issued_receive_data = False
+
         self.pipeline_cls = None
         self.sampling_param_cls = None
         self._set_pipeline_cls()
@@ -118,17 +136,9 @@
         """Create an inference engine from arguments"""
         # Create engine configs.
         pipeline_config, parallel_config, scheduler_config, engine_config= engine_args.create_engine_configs()
-<<<<<<< HEAD
-        # Initialize the cluster if using ray
-        distributed_init_method = 
-        if parallel_config.worker_use_ray or engine_config.engine_use_ray:
-            distributed_init_method, gpu_pg, cpu_pg = initialize_cluster(
-                parallel_config, scheduler_config)
-=======
         # Initialize the cluster
         distributed_init_method, gpu_pg, cpu_pg = initialize_cluster(
             parallel_config, scheduler_config)
->>>>>>> 16356153
         # Create engine instance
         return cls(pipeline_config, 
                    parallel_config, 
@@ -175,7 +185,45 @@
         # initialize model on all workers
         self._run_workers_blocking("init_dis_env", get_all_outputs=True)
         self._run_workers_blocking("load_model", get_all_outputs=True)
-
+    
+    
+    def _init_workers_mp(
+        self,
+        distributed_init_method: str,
+    ):
+        self.workers: 'List[MpExecutor]' = []
+        for i in range(self.parallel_config.world_size):
+            worker = MpExecutor(f"sduss_gpu_worker{i}", is_prepare_worker=False)
+            self.workers.append(worker)
+
+        self.prepare_workers = []
+        for i in range(1):
+            worker = MpExecutor(f"sduss_cpu_worker{i}", is_prepare_worker=True)
+            self.prepare_workers.append(worker)
+        
+        # init_torch_dist_process_group(self.workers, backend="nccl")
+        model_config = copy.deepcopy(self.pipeline_config)
+        parallel_config = copy.deepcopy(self.parallel_config)
+        scheduler_config = copy.deepcopy(self.scheduler_config)
+        engine_config = copy.deepcopy(self.engine_config)
+        
+        # execute `init_worker` 
+        for i, worker in enumerate(self.workers):
+            worker.init_worker(worker_init_fn=partial(worker_init_fn, model_config, 
+                                                      parallel_config, scheduler_config, engine_config, rank=i,
+                                                      distributed_init_method=distributed_init_method))
+        self._run_workers_blocking("init_dis_env", self.workers, get_all_outputs=True)
+        # execute `init_worker` method of prepare_workers
+        if self.scheduler_config.overlap_prepare:
+            for i, worker in enumerate(self.prepare_workers):
+                worker.init_worker(worker_init_fn=partial(worker_init_fn, model_config, parallel_config, 
+                                                          scheduler_config, engine_config, rank=i, is_prepare_worker=True,
+                                                          distributed_init_method=distributed_init_method))
+            self._run_workers_blocking("init_prepare", self.prepare_workers, get_all_outputs=True)
+            self._run_workers_blocking("load_model", self.workers + self.prepare_workers, get_all_outputs=True)
+        else:
+            self._run_workers_blocking("load_model", self.workers, get_all_outputs=True)
+        
         
     def _init_workers_ray(
         self,
@@ -197,7 +245,6 @@
         from sduss.worker.worker import Worker
 
         # create workers using ray interface
-        # ! This ray API is not thoroughly examined
         self.workers = []
         for i, bundle in enumerate(gpu_pg.bundle_specs):
             if bundle.get("GPU"):
@@ -211,19 +258,6 @@
                     **ray_remote_kwargs,
                 )(RayExecutor).remote(self.pipeline_config.trust_remote_code)
                 self.workers.append(worker)
-<<<<<<< HEAD
-            elif bundle.get("CPU") == self.parallel_config.num_cpus_extra_worker:
-                worker = ray.remote(
-                    num_cpus=self.parallel_config.num_cpus_extra_worker,
-                    num_gpus=0,
-                    scheduling_strategy=PlacementGroupSchedulingStrategy(
-                        placement_group=placement_group,
-                        placement_group_bundle_index=i,
-                        placement_group_capture_child_tasks=True),
-                    **ray_remote_kwargs,
-                )(RayExecutor).remote(self.pipeline_config.trust_remote_code)
-                self.prepare_workers.append(worker)
-=======
             else:
                 raise RuntimeError("No gpu resources detected in gpu placement group.")
 
@@ -240,9 +274,8 @@
                     placement_group_bundle_index=i,
                     placement_group_capture_child_tasks=True),
                 **ray_remote_kwargs,
-            )(RayWorker).remote(self.pipeline_config.trust_remote_code)
+            )(RayExecutor).remote(self.pipeline_config.trust_remote_code)
             self.prepare_workers.append(worker)
->>>>>>> 16356153
         
         init_torch_dist_process_group(self.workers, backend="nccl")
         model_config = copy.deepcopy(self.pipeline_config)
@@ -327,7 +360,9 @@
     def _schedule(self) -> Tuple[SchedulerOutput, List[int]] :
         """Scheduling for current round."""
         if self.scheduler_config.overlap_prepare:
-            scheduler_output = self.scheduler.schedule_overlap_prepare()
+            scheduler_output = self.scheduler.schedule_overlap_prepare(
+                accept_overlap_prepare_reqs=self.overlapped_prepare_handlers is None
+            )
         else:
             scheduler_output = self.scheduler.schedule()
         # Extract request ids
@@ -385,10 +420,14 @@
     
     def _step_nonblocking(self):
         """Non-blocking step."""
+        # 0. Check if overlapped prepare results are aviable:
+        overlapped_prepare_output = None
+        if self.overlapped_prepare_handlers:
+            overlapped_prepare_output = self._get_output_nonblocking(self.overlapped_prepare_handlers)
+            self.overlapped_prepare_handlers = self.overlapped_prepare_handlers if not overlapped_prepare_output else None
+        
         # 1. Schedule
-        start_time = time.time()
         scheduler_output, req_ids = self._schedule()
-        logger.debug(f"{self._step_counter} schedule_time: {time.time() - start_time}")
         
         if self.engine_config.log_status:
             self._log_system_states(scheduler_output)
@@ -402,47 +441,28 @@
         if scheduler_output.has_prepare_requests():
             # We don't expect prepare stage if we have overlapped prepare-requests to process
             assert scheduler_output.status != RequestStatus.PREPARE
-            self.prev_prepare_handlers = self._run_workers_nonblocking(
+            self.overlapped_prepare_handlers = self._run_workers_nonblocking(
                 "exec_prepare_stage", 
                 self.prepare_workers,
                 scheduler_reqs=scheduler_output.get_prepare_reqs_as_list(),
                 use_mixed_precision=self.scheduler_config.use_mixed_precision)
+            self.overlapped_prepare_sche_opt.append(scheduler_output)
 
         # 4. Issue tasks to workers
         if scheduler_output.status ==RequestStatus.EMPTY:
             # Empty indicates that no reqs to run, we don't need to do anything.
-            if prepare_output is not None:
-                # We don't need to preserve the handlers
-                self._run_workers_nonblocking(
-                    "receive_prepare_output",
-                    self.workers,
-                    prepare_output=prepare_output,
-                )
+            pass
         elif scheduler_output.status == RequestStatus.WAITING:
             # Currently, we don't do anything in waiting stage
-            if prepare_output is not None:
-                # We don't need to preserve the handlers
-                self._run_workers_nonblocking(
-                    "receive_prepare_output",
-                    self.workers,
-                    prepare_output=prepare_output,
-                )
+            pass
         elif scheduler_output.status == RequestStatus.PREPARE:
-            # Only when there is no denoising or postprocessing reqs running will
-            # prepare stage be scheduled.
-            if prepare_output is not None:
-                # We don't need to preserve the handlers
-                self._run_workers_nonblocking(
-                    "receive_prepare_output",
-                    self.workers,
-                    prepare_output=prepare_output,
-                )
             # Requests are derived from normal reqs instead of prepare_reqs in shceduler_output
             self.prev_prepare_handlers = self._run_workers_nonblocking(
                 "exec_prepare_stage",
-                self.prepare_workers,
+                self.workers,
                 scheduler_reqs=scheduler_output.get_reqs_as_list(),
-                use_mixed_precision=self.scheduler_config.use_mixed_precision)
+                use_mixed_precision=self.scheduler_config.use_mixed_precision,
+                prepare_output=overlapped_prepare_output)
         elif scheduler_output.status == RequestStatus.DENOISING:
             # For denoising stage inference
             # transfer prepare result from previous round to worker
@@ -453,7 +473,7 @@
                 use_mixed_precision=self.scheduler_config.use_mixed_precision,
                 is_sliced=scheduler_output.is_sliced,
                 patch_size=scheduler_output.patch_size,
-                prepare_output=prepare_output,)
+                prepare_output=overlapped_prepare_output)
         elif scheduler_output.status == RequestStatus.POSTPROCESSING:
             # For post stage inference
             self.prev_postprocessing_handlers = self._run_workers_nonblocking(
@@ -461,7 +481,7 @@
                 self.workers,
                 req_ids=req_ids,
                 use_mixed_precision=self.scheduler_config.use_mixed_precision,
-                prepare_output=prepare_output,
+                prepare_output=overlapped_prepare_output
             )
         else:
             raise RuntimeError(f"Unexpected status {str(scheduler_output.status)}.")
@@ -471,7 +491,8 @@
                                                   req_ids=req_ids,
                                                   prepare_output=prepare_output,
                                                   denoising_output=denoising_output,
-                                                  postprocessing_output=postprocessing_output,)
+                                                  postprocessing_output=postprocessing_output,
+                                                  overlapped_prepare_output=overlapped_prepare_output)
         
         return output
 
@@ -492,6 +513,7 @@
         prepare_output,
         denoising_output,
         postprocessing_output,
+        overlapped_prepare_output,
     ) -> List[RequestOutput]:
         # 1. update status of reqs in this round to new status to ensure consistency
         finished_reqs = self.scheduler.update_reqs_status_nonblocking(
@@ -500,8 +522,11 @@
             prepare_output,
             denoising_output,
             postprocessing_output,
+            overlapped_prepare_output,
             self.prev_scheduler_output,
+            overlapped_prepare_sche_opt=None if not self.overlapped_prepare_sche_opt else self.overlapped_prepare_sche_opt[0],
         )
+
 
         # 2. Free finished requests.
         # This cannot be be done as blocking version, since `POSTPROCESSING` requests in
@@ -528,8 +553,30 @@
 
         # Update
         self.prev_scheduler_output = scheduler_output
+        if overlapped_prepare_output is not None:
+            # Reset after use
+            self.overlapped_prepare_sche_opt.pop(0)
+
 
         return ret
+    
+    
+    def _get_output_nonblocking(
+        self,
+        handlers,
+    ) -> Optional['WorkerOutput']:
+        outputs = []
+        if self.parallel_config.worker_use_mp:
+            for worker in handlers:
+                if worker.data_is_available():
+                    outputs.append(worker.get_blocking())
+
+        # Currently, we only suppose 1 worker to get result from
+        if not outputs:
+            return None
+
+        assert len(outputs) == 1
+        return outputs[0]
 
     
     def _process_output(
@@ -576,6 +623,8 @@
         for worker in workers:
             if self.parallel_config.worker_use_ray:
                 executor = partial(worker.execute_method.remote, method)
+            if self.parallel_config.worker_use_mp:
+                executor = partial(worker.execute_method, method)
             else:
                 executor = getattr(worker, method)
 
@@ -584,13 +633,15 @@
         
         if self.parallel_config.worker_use_ray:
             all_outputs = ray.get(all_outputs)
+        elif self.parallel_config.worker_use_mp:
+            all_outputs = [worker.get_blocking() for worker in all_outputs]
         return all_outputs
 
 
     def _run_workers_nonblocking(
         self,
         method: str,
-        workers: List[RayExecutor],
+        workers: List,
         *args,
         **kwargs,
     ) -> List[ray.ObjectRef]:
@@ -609,11 +660,17 @@
         """
         if self.engine_config.log_status:
             logger.info(f"_run_workers_nonblocking start method {method}")
-        assert self.parallel_config.worker_use_ray, "Only ray workers supports non blocking calls."
         obj_refs = []
-        for worker in workers:
-            obj_ref = worker.execute_method.remote(method, *args, **kwargs)
-            obj_refs.append(obj_ref)
+        if self.parallel_config.worker_use_ray:
+            for worker in workers:
+                obj_ref = worker.execute_method.remote(method, *args, **kwargs)
+                obj_refs.append(obj_ref)
+        elif self.parallel_config.worker_use_mp:
+            for worker in workers:
+                obj_ref = worker.execute_method(method, *args, **kwargs)
+                obj_refs.append(obj_ref)
+        else:
+            raise RuntimeError("Your chosen worker type doesn't support nonblokcing method at now.")
         return obj_refs
         
     
@@ -660,7 +717,8 @@
         
     def get_prev_handlers_output(
             self, 
-            get_output_all_workers: bool = False
+            get_output_all_workers: bool = False,
+            issued_receive_data_in_prev: bool = False,
         ) -> Union[List[WorkerOutput], WorkerOutput]:
         """Get output from handlers set by previous round.
 
@@ -670,15 +728,26 @@
                 and returned.
         """
         prepare_output = denoising_output = postprocessing_output = None
+
+        if self.parallel_config.worker_use_mp:
+            get_result = lambda worker_list: [worker.get_blocking() for worker in worker_list]
+        elif self.parallel_config.worker_use_ray:
+            get_result = ray.get
+
         if self.prev_prepare_handlers:
-            prepare_output = ray.get(self.prev_prepare_handlers)
+            prepare_output = get_result(self.prev_prepare_handlers)
             self.prev_prepare_handlers = None
         if self.prev_denoising_handlers:
-            denoising_output = ray.get(self.prev_denoising_handlers)
+            denoising_output = get_result(self.prev_denoising_handlers)
             self.prev_denoising_handlers = None
         if self.prev_postprocessing_handlers:
-            postprocessing_output = ray.get(self.prev_postprocessing_handlers)
+            postprocessing_output = get_result(self.prev_postprocessing_handlers)
             self.prev_postprocessing_handlers = None
+        
+        if self.issued_receive_data:
+            # We need to pop one extra output from workers to ensure the relative order
+            # of req->output
+            get_result(self.workers)
 
         if get_output_all_workers:
             return prepare_output, denoising_output, postprocessing_output
@@ -758,7 +827,7 @@
         self.schedule_logger.info(
             f"{self._step_counter},{datetime.datetime.now()},{str(scheduler_output.status)},{total},"
             f"{res_req_num[0]},{res_req_num[1]},"
-            f"{res_req_num[2]},{worker_step_time}"
+            f"{res_req_num[2]},{len(scheduler_output.get_prepare_reqs_as_list())},{worker_step_time}"
         )
     
     
@@ -791,6 +860,7 @@
         self.schedule_logger.info(
             f"step_count,timestamp,status,num_scheduled_reqs,num_req_of_{self.support_resolutions[0]},"
             f"num_req_of_{self.support_resolutions[1]},num_req_of_{self.support_resolutions[2]},"
+            f"num_req_of_overlap_prepare,"
             f"step_worker_time_consumption"
         )
 
